{
 "cells": [
  {
   "cell_type": "markdown",
   "metadata": {},
   "source": [
    "#### run global setup"
   ]
  },
  {
   "cell_type": "code",
   "execution_count": null,
   "metadata": {},
   "outputs": [],
   "source": [
    "try:\n",
    "    with open(\"../global_setup.py\") as setupfile:\n",
    "        exec(setupfile.read())\n",
    "except FileNotFoundError:\n",
    "    print('Setup already completed')"
   ]
  },
  {
   "cell_type": "markdown",
   "metadata": {},
   "source": [
    "#### run local setup"
   ]
  },
  {
   "cell_type": "code",
   "execution_count": null,
   "metadata": {},
   "outputs": [],
   "source": [
    "from tqdm import tqdm\n",
    "from src.rl.NatureDQN import NatureDQN\n",
    "from src.rl.AtariAgent import AtariAgent\n",
    "from src.rl.util import run_episode\n",
    "import gym\n",
    "\n",
    "config = {'conv_layers': 3,\n",
    "          'conv_units': [32, 64, 64],\n",
    "          'filter_sizes': [8, 4, 3],\n",
    "          'strides': [4, 2, 1],\n",
    "          'state_frames': 4,\n",
    "          'fc_layers': 1,\n",
    "          'fc_units': [512],\n",
    "          'in_width': 84,\n",
    "          'in_height': 84,\n",
    "          'discount': 0.99,\n",
    "          'device': '/gpu:0',\n",
    "          'lr': 0.00025,\n",
    "          'opt_decay': 0.95,\n",
    "          'momentum': 0.0,\n",
    "          'opt_eps': 0.01,\n",
    "          'clip_delta': 1.0,\n",
    "          'tensorboard': False,\n",
    "          'tensorboard_freq': 50,\n",
    "          'ckpt': 0,\n",
    "          'random_seed': 42,\n",
    "          'hist_size': 1e6,\n",
    "          'batch_size': 32,\n",
    "          'eps': 1.0,\n",
    "          \n",
    "          }"
   ]
  },
  {
   "cell_type": "markdown",
   "metadata": {},
   "source": [
    "### Breakout"
   ]
  },
  {
   "cell_type": "code",
   "execution_count": null,
   "metadata": {},
   "outputs": [],
   "source": [
    "env = gym.make('Breakout-v4')\n",
    "config['num_actions'] = env.action_space.n\n",
    "net = NatureDQN(config)\n",
    "#net.load('src/rl/trained/breakout')\n",
    "agent = AtariAgent(env, net, config)"
   ]
  },
  {
   "cell_type": "code",
<<<<<<< HEAD
   "execution_count": 4,
   "metadata": {},
   "outputs": [
    {
     "data": {
      "text/plain": [
       "0.0"
      ]
     },
     "execution_count": 4,
     "metadata": {},
     "output_type": "execute_result"
    }
   ],
=======
   "execution_count": null,
   "metadata": {},
   "outputs": [],
   "source": [
    "s = env.reset()\n",
    "s.shape"
   ]
  },
  {
   "cell_type": "code",
   "execution_count": null,
   "metadata": {},
   "outputs": [],
>>>>>>> e24c69f6
   "source": [
    "run_episode(env, agent, render=True, render_delay=0.03)"
   ]
  },
  {
   "cell_type": "code",
   "execution_count": null,
   "metadata": {},
   "outputs": [],
   "source": [
    "def run_experiment(env, agent, epsilon_decay, n_episodes) -> list:\n",
    "    rewards = []\n",
    "    for i in tqdm(range(n_episodes)):\n",
    "        agent.reset()\n",
    "        sum_r = run_episode(env, agent, learn=True)\n",
    "        rewards.append(sum_r)\n",
    "        agent.eps -= epsilon_decay\n",
    "        if i % 1e2 == 0:\n",
    "            print(\"Episode\", i, \"reward:\", sum_r, \"(eps\", agent.eps, \")\")\n",
    "            agent.sync_target()\n",
    "    agent.epsilon = 0\n",
    "    sum_r = run_episode(env, agent)\n",
    "    print('Trained for ', n_episodes, ' episodes. Last episode achieved a reward of ', sum_r)     \n",
    "    return rewards\n",
    "\n",
    "\n",
    "run_experiment(env, agent, 9e-5, int(1e4))"
   ]
  },
  {
   "cell_type": "code",
   "execution_count": 1,
   "metadata": {
    "collapsed": false
   },
   "outputs": [
    {
     "name": "stderr",
     "output_type": "stream",
     "text": [
      "/home/ralars/.local/lib/python3.6/site-packages/h5py/__init__.py:36: FutureWarning: Conversion of the second argument of issubdtype from `float` to `np.floating` is deprecated. In future, it will be treated as `np.float64 == np.dtype(float).type`.\n  from ._conv import register_converters as _register_converters\n"
     ]
    },
    {
     "name": "stdout",
     "output_type": "stream",
     "text": [
      "Render not defined for <baselines.common.vec_env.subproc_vec_env.SubprocVecEnv object at 0x7f0e17c59da0>\n"
     ]
    },
    {
     "name": "stdout",
     "output_type": "stream",
     "text": [
      "WARNING:tensorflow:From /home/ralars/.local/lib/python3.6/site-packages/baselines/common/distributions.py:148: softmax_cross_entropy_with_logits (from tensorflow.python.ops.nn_ops) is deprecated and will be removed in a future version.\nInstructions for updating:\n\nFuture major versions of TensorFlow will allow gradients to flow\ninto the labels input on backprop by default.\n\nSee @{tf.nn.softmax_cross_entropy_with_logits_v2}.\n\n"
     ]
    },
    {
     "name": "stdout",
     "output_type": "stream",
     "text": [
      "WARNING:tensorflow:From /home/ralars/.local/lib/python3.6/site-packages/baselines/a2c/utils.py:13: calling reduce_max (from tensorflow.python.ops.math_ops) with keep_dims is deprecated and will be removed in a future version.\nInstructions for updating:\nkeep_dims is deprecated, use keepdims instead\n"
     ]
    },
    {
     "name": "stdout",
     "output_type": "stream",
     "text": [
      "WARNING:tensorflow:From /home/ralars/.local/lib/python3.6/site-packages/baselines/a2c/utils.py:15: calling reduce_sum (from tensorflow.python.ops.math_ops) with keep_dims is deprecated and will be removed in a future version.\nInstructions for updating:\nkeep_dims is deprecated, use keepdims instead\n"
     ]
    },
    {
     "name": "stdout",
     "output_type": "stream",
     "text": [
      "Use async eigen decomp\nupdating 34 eigenvalue/vectors\n"
     ]
    },
    {
     "name": "stdout",
     "output_type": "stream",
     "text": [
      "projecting 12 gradient matrices\n"
     ]
    },
    {
     "name": "stderr",
     "output_type": "stream",
     "text": [
      "Process Process-20:\n"
     ]
    },
    {
     "name": "stderr",
     "output_type": "stream",
     "text": [
      "Process Process-3:\n"
     ]
    },
    {
     "name": "stderr",
     "output_type": "stream",
     "text": [
      "Process Process-22:\n"
     ]
    },
    {
     "name": "stderr",
     "output_type": "stream",
     "text": [
      "Process Process-1:\n"
     ]
    },
    {
     "name": "stderr",
     "output_type": "stream",
     "text": [
      "Process Process-9:\n"
     ]
    },
    {
     "name": "stderr",
     "output_type": "stream",
     "text": [
      "Process Process-6:\n"
     ]
    },
    {
     "name": "stderr",
     "output_type": "stream",
     "text": [
      "Process Process-10:\n"
     ]
    },
    {
     "name": "stderr",
     "output_type": "stream",
     "text": [
      "Process Process-2:\n"
     ]
    },
    {
     "name": "stderr",
     "output_type": "stream",
     "text": [
      "Process Process-24:\n"
     ]
    },
    {
     "name": "stderr",
     "output_type": "stream",
     "text": [
      "Process Process-8:\n"
     ]
    },
    {
     "name": "stderr",
     "output_type": "stream",
     "text": [
      "Process Process-23:\n"
     ]
    },
    {
     "name": "stderr",
     "output_type": "stream",
     "text": [
      "Process Process-11:\n"
     ]
    },
    {
     "name": "stderr",
     "output_type": "stream",
     "text": [
      "Process Process-21:\n"
     ]
    },
    {
     "name": "stderr",
     "output_type": "stream",
     "text": [
      "Process Process-5:\n"
     ]
    },
    {
     "name": "stderr",
     "output_type": "stream",
     "text": [
      "Process Process-7:\n"
     ]
    },
    {
     "name": "stderr",
     "output_type": "stream",
     "text": [
      "Traceback (most recent call last):\n"
     ]
    },
    {
     "name": "stderr",
     "output_type": "stream",
     "text": [
      "Process Process-19:\n"
     ]
    },
    {
     "name": "stderr",
     "output_type": "stream",
     "text": [
      "Process Process-4:\n"
     ]
    },
    {
     "name": "stderr",
     "output_type": "stream",
     "text": [
      "Traceback (most recent call last):\n"
     ]
    },
    {
     "name": "stderr",
     "output_type": "stream",
     "text": [
      "Traceback (most recent call last):\n"
     ]
    },
    {
     "name": "stderr",
     "output_type": "stream",
     "text": [
      "Traceback (most recent call last):\n"
     ]
    },
    {
     "name": "stderr",
     "output_type": "stream",
     "text": [
      "Traceback (most recent call last):\n"
     ]
    },
    {
     "name": "stderr",
     "output_type": "stream",
     "text": [
      "Traceback (most recent call last):\n"
     ]
    },
    {
     "name": "stderr",
     "output_type": "stream",
     "text": [
      "Traceback (most recent call last):\n"
     ]
    },
    {
     "name": "stderr",
     "output_type": "stream",
     "text": [
      "Traceback (most recent call last):\n"
     ]
    },
    {
     "name": "stderr",
     "output_type": "stream",
     "text": [
      "Traceback (most recent call last):\n"
     ]
    },
    {
     "name": "stderr",
     "output_type": "stream",
     "text": [
      "Traceback (most recent call last):\n"
     ]
    },
    {
     "name": "stderr",
     "output_type": "stream",
     "text": [
      "Traceback (most recent call last):\n"
     ]
    },
    {
     "name": "stderr",
     "output_type": "stream",
     "text": [
      "Traceback (most recent call last):\n"
     ]
    },
    {
     "name": "stderr",
     "output_type": "stream",
     "text": [
      "Traceback (most recent call last):\n"
     ]
    },
    {
     "name": "stderr",
     "output_type": "stream",
     "text": [
      "  File \"/usr/lib/python3.6/multiprocessing/process.py\", line 258, in _bootstrap\n    self.run()\n"
     ]
    },
    {
     "name": "stderr",
     "output_type": "stream",
     "text": [
      "Traceback (most recent call last):\n"
     ]
    },
    {
     "name": "stderr",
     "output_type": "stream",
     "text": [
      "  File \"/usr/lib/python3.6/multiprocessing/process.py\", line 258, in _bootstrap\n    self.run()\n"
     ]
    },
    {
     "name": "stderr",
     "output_type": "stream",
     "text": [
      "Traceback (most recent call last):\n"
     ]
    },
    {
     "name": "stderr",
     "output_type": "stream",
     "text": [
      "  File \"/usr/lib/python3.6/multiprocessing/process.py\", line 258, in _bootstrap\n    self.run()\n"
     ]
    },
    {
     "name": "stderr",
     "output_type": "stream",
     "text": [
      "  File \"/usr/lib/python3.6/multiprocessing/process.py\", line 258, in _bootstrap\n    self.run()\n"
     ]
    },
    {
     "name": "stderr",
     "output_type": "stream",
     "text": [
      "  File \"/home/ralars/.local/lib/python3.6/site-packages/baselines/common/vec_env/subproc_vec_env.py\", line 10, in worker\n    cmd, data = remote.recv()\n"
     ]
    },
    {
     "name": "stderr",
     "output_type": "stream",
     "text": [
      "  File \"/usr/lib/python3.6/multiprocessing/process.py\", line 258, in _bootstrap\n    self.run()\n"
     ]
    },
    {
     "name": "stderr",
     "output_type": "stream",
     "text": [
      "  File \"/usr/lib/python3.6/multiprocessing/process.py\", line 93, in run\n    self._target(*self._args, **self._kwargs)\n"
     ]
    },
    {
     "name": "stderr",
     "output_type": "stream",
     "text": [
      "  File \"/usr/lib/python3.6/multiprocessing/process.py\", line 258, in _bootstrap\n    self.run()\n"
     ]
    },
    {
     "name": "stderr",
     "output_type": "stream",
     "text": [
      "  File \"/usr/lib/python3.6/multiprocessing/process.py\", line 93, in run\n    self._target(*self._args, **self._kwargs)\n"
     ]
    },
    {
     "name": "stderr",
     "output_type": "stream",
     "text": [
      "  File \"/usr/lib/python3.6/multiprocessing/process.py\", line 93, in run\n    self._target(*self._args, **self._kwargs)\n"
     ]
    },
    {
     "name": "stderr",
     "output_type": "stream",
     "text": [
      "  File \"/usr/lib/python3.6/multiprocessing/process.py\", line 93, in run\n    self._target(*self._args, **self._kwargs)\n"
     ]
    },
    {
     "name": "stderr",
     "output_type": "stream",
     "text": [
      "KeyboardInterrupt\n"
     ]
    },
    {
     "name": "stderr",
     "output_type": "stream",
     "text": [
      "  File \"/usr/lib/python3.6/multiprocessing/process.py\", line 258, in _bootstrap\n    self.run()\n"
     ]
    },
    {
     "name": "stderr",
     "output_type": "stream",
     "text": [
      "  File \"/usr/lib/python3.6/multiprocessing/process.py\", line 258, in _bootstrap\n    self.run()\n"
     ]
    },
    {
     "name": "stderr",
     "output_type": "stream",
     "text": [
      "  File \"/usr/lib/python3.6/multiprocessing/process.py\", line 258, in _bootstrap\n    self.run()\n"
     ]
    },
    {
     "name": "stderr",
     "output_type": "stream",
     "text": [
      "  File \"/home/ralars/.local/lib/python3.6/site-packages/baselines/common/vec_env/subproc_vec_env.py\", line 10, in worker\n    cmd, data = remote.recv()\n"
     ]
    },
    {
     "name": "stderr",
     "output_type": "stream",
     "text": [
      "  File \"/usr/lib/python3.6/multiprocessing/process.py\", line 93, in run\n    self._target(*self._args, **self._kwargs)\n"
     ]
    },
    {
     "name": "stderr",
     "output_type": "stream",
     "text": [
      "Process Process-14:\n"
     ]
    },
    {
     "name": "stderr",
     "output_type": "stream",
     "text": [
      "  File \"/usr/lib/python3.6/multiprocessing/connection.py\", line 250, in recv\n    buf = self._recv_bytes()\n"
     ]
    },
    {
     "name": "stderr",
     "output_type": "stream",
     "text": [
      "  File \"/usr/lib/python3.6/multiprocessing/process.py\", line 93, in run\n    self._target(*self._args, **self._kwargs)\n"
     ]
    },
    {
     "name": "stderr",
     "output_type": "stream",
     "text": [
      "  File \"/usr/lib/python3.6/multiprocessing/process.py\", line 258, in _bootstrap\n    self.run()\n"
     ]
    },
    {
     "name": "stderr",
     "output_type": "stream",
     "text": [
      "  File \"/home/ralars/.local/lib/python3.6/site-packages/baselines/common/vec_env/subproc_vec_env.py\", line 10, in worker\n    cmd, data = remote.recv()\n"
     ]
    },
    {
     "name": "stderr",
     "output_type": "stream",
     "text": [
      "  File \"/usr/lib/python3.6/multiprocessing/process.py\", line 258, in _bootstrap\n    self.run()\n"
     ]
    },
    {
     "name": "stderr",
     "output_type": "stream",
     "text": [
      "  File \"/usr/lib/python3.6/multiprocessing/connection.py\", line 407, in _recv_bytes\n    buf = self._recv(4)\n"
     ]
    },
    {
     "name": "stderr",
     "output_type": "stream",
     "text": [
      "  File \"/usr/lib/python3.6/multiprocessing/process.py\", line 93, in run\n    self._target(*self._args, **self._kwargs)\n"
     ]
    },
    {
     "name": "stderr",
     "output_type": "stream",
     "text": [
      "  File \"/usr/lib/python3.6/multiprocessing/process.py\", line 258, in _bootstrap\n    self.run()\n"
     ]
    },
    {
     "name": "stderr",
     "output_type": "stream",
     "text": [
      "  File \"/usr/lib/python3.6/multiprocessing/process.py\", line 258, in _bootstrap\n    self.run()\n"
     ]
    },
    {
     "name": "stderr",
     "output_type": "stream",
     "text": [
      "  File \"/usr/lib/python3.6/multiprocessing/process.py\", line 258, in _bootstrap\n    self.run()\n"
     ]
    },
    {
     "name": "stderr",
     "output_type": "stream",
     "text": [
      "Process Process-16:\n"
     ]
    },
    {
     "name": "stderr",
     "output_type": "stream",
     "text": [
      "  File \"/usr/lib/python3.6/multiprocessing/connection.py\", line 379, in _recv\n    chunk = read(handle, remaining)\n"
     ]
    },
    {
     "name": "stderr",
     "output_type": "stream",
     "text": [
      "  File \"/home/ralars/.local/lib/python3.6/site-packages/baselines/common/vec_env/subproc_vec_env.py\", line 10, in worker\n    cmd, data = remote.recv()\n"
     ]
    },
    {
     "name": "stderr",
     "output_type": "stream",
     "text": [
      "  File \"/usr/lib/python3.6/multiprocessing/process.py\", line 93, in run\n    self._target(*self._args, **self._kwargs)\n"
     ]
    },
    {
     "name": "stderr",
     "output_type": "stream",
     "text": [
      "  File \"/usr/lib/python3.6/multiprocessing/connection.py\", line 250, in recv\n    buf = self._recv_bytes()\n"
     ]
    },
    {
     "name": "stderr",
     "output_type": "stream",
     "text": [
      "Traceback (most recent call last):\n"
     ]
    },
    {
     "name": "stderr",
     "output_type": "stream",
     "text": [
      "  File \"/usr/lib/python3.6/multiprocessing/process.py\", line 93, in run\n    self._target(*self._args, **self._kwargs)\n"
     ]
    },
    {
     "name": "stderr",
     "output_type": "stream",
     "text": [
      "  File \"/usr/lib/python3.6/multiprocessing/process.py\", line 93, in run\n    self._target(*self._args, **self._kwargs)\n"
     ]
    },
    {
     "name": "stderr",
     "output_type": "stream",
     "text": [
      "  File \"/usr/lib/python3.6/multiprocessing/process.py\", line 258, in _bootstrap\n    self.run()\n"
     ]
    },
    {
     "name": "stderr",
     "output_type": "stream",
     "text": [
      "  File \"/home/ralars/.local/lib/python3.6/site-packages/baselines/common/vec_env/subproc_vec_env.py\", line 10, in worker\n    cmd, data = remote.recv()\n"
     ]
    },
    {
     "name": "stderr",
     "output_type": "stream",
     "text": [
      "  File \"/usr/lib/python3.6/multiprocessing/process.py\", line 258, in _bootstrap\n    self.run()\n"
     ]
    },
    {
     "name": "stderr",
     "output_type": "stream",
     "text": [
      "  File \"/usr/lib/python3.6/multiprocessing/process.py\", line 93, in run\n    self._target(*self._args, **self._kwargs)\n"
     ]
    },
    {
     "name": "stderr",
     "output_type": "stream",
     "text": [
      "KeyboardInterrupt\n"
     ]
    },
    {
     "name": "stderr",
     "output_type": "stream",
     "text": [
      "Process Process-17:\n"
     ]
    },
    {
     "name": "stderr",
     "output_type": "stream",
     "text": [
      "  File \"/usr/lib/python3.6/multiprocessing/connection.py\", line 407, in _recv_bytes\n    buf = self._recv(4)\n"
     ]
    },
    {
     "name": "stderr",
     "output_type": "stream",
     "text": [
      "  File \"/usr/lib/python3.6/multiprocessing/process.py\", line 93, in run\n    self._target(*self._args, **self._kwargs)\n"
     ]
    },
    {
     "name": "stderr",
     "output_type": "stream",
     "text": [
      "  File \"/home/ralars/.local/lib/python3.6/site-packages/baselines/common/vec_env/subproc_vec_env.py\", line 10, in worker\n    cmd, data = remote.recv()\n"
     ]
    },
    {
     "name": "stderr",
     "output_type": "stream",
     "text": [
      "  File \"/home/ralars/.local/lib/python3.6/site-packages/baselines/common/vec_env/subproc_vec_env.py\", line 10, in worker\n    cmd, data = remote.recv()\n"
     ]
    },
    {
     "name": "stderr",
     "output_type": "stream",
     "text": [
      "Traceback (most recent call last):\n"
     ]
    },
    {
     "name": "stderr",
     "output_type": "stream",
     "text": [
      "  File \"/home/ralars/.local/lib/python3.6/site-packages/baselines/common/vec_env/subproc_vec_env.py\", line 10, in worker\n    cmd, data = remote.recv()\n"
     ]
    },
    {
     "name": "stderr",
     "output_type": "stream",
     "text": [
      "  File \"/usr/lib/python3.6/multiprocessing/connection.py\", line 407, in _recv_bytes\n    buf = self._recv(4)\n"
     ]
    },
    {
     "name": "stderr",
     "output_type": "stream",
     "text": [
      "  File \"/usr/lib/python3.6/multiprocessing/connection.py\", line 250, in recv\n    buf = self._recv_bytes()\n"
     ]
    },
    {
     "name": "stderr",
     "output_type": "stream",
     "text": [
      "  File \"/home/ralars/.local/lib/python3.6/site-packages/baselines/common/vec_env/subproc_vec_env.py\", line 10, in worker\n    cmd, data = remote.recv()\n"
     ]
    },
    {
     "name": "stderr",
     "output_type": "stream",
     "text": [
      "Process Process-13:\n"
     ]
    },
    {
     "name": "stderr",
     "output_type": "stream",
     "text": [
      "Traceback (most recent call last):\n"
     ]
    },
    {
     "name": "stderr",
     "output_type": "stream",
     "text": [
      "  File \"/usr/lib/python3.6/multiprocessing/connection.py\", line 250, in recv\n    buf = self._recv_bytes()\n"
     ]
    },
    {
     "name": "stderr",
     "output_type": "stream",
     "text": [
      "Process Process-15:\n"
     ]
    },
    {
     "name": "stderr",
     "output_type": "stream",
     "text": [
      "  File \"/home/ralars/.local/lib/python3.6/site-packages/baselines/common/vec_env/subproc_vec_env.py\", line 10, in worker\n    cmd, data = remote.recv()\n"
     ]
    },
    {
     "name": "stderr",
     "output_type": "stream",
     "text": [
      "Process Process-18:\n"
     ]
    },
    {
     "name": "stderr",
     "output_type": "stream",
     "text": [
      "  File \"/usr/lib/python3.6/multiprocessing/process.py\", line 93, in run\n    self._target(*self._args, **self._kwargs)\n"
     ]
    },
    {
     "name": "stderr",
     "output_type": "stream",
     "text": [
      "  File \"/usr/lib/python3.6/multiprocessing/process.py\", line 93, in run\n    self._target(*self._args, **self._kwargs)\n"
     ]
    },
    {
     "name": "stderr",
     "output_type": "stream",
     "text": [
      "  File \"/home/ralars/.local/lib/python3.6/site-packages/baselines/common/vec_env/subproc_vec_env.py\", line 10, in worker\n    cmd, data = remote.recv()\n"
     ]
    },
    {
     "name": "stderr",
     "output_type": "stream",
     "text": [
      "  File \"/usr/lib/python3.6/multiprocessing/process.py\", line 93, in run\n    self._target(*self._args, **self._kwargs)\n"
     ]
    },
    {
     "name": "stderr",
     "output_type": "stream",
     "text": [
      "  File \"/home/ralars/.local/lib/python3.6/site-packages/baselines/common/vec_env/subproc_vec_env.py\", line 10, in worker\n    cmd, data = remote.recv()\n"
     ]
    },
    {
     "name": "stderr",
     "output_type": "stream",
     "text": [
      "  File \"/usr/lib/python3.6/multiprocessing/process.py\", line 258, in _bootstrap\n    self.run()\n"
     ]
    },
    {
     "name": "stderr",
     "output_type": "stream",
     "text": [
      "  File \"/usr/lib/python3.6/multiprocessing/connection.py\", line 407, in _recv_bytes\n    buf = self._recv(4)\n"
     ]
    },
    {
     "name": "stderr",
     "output_type": "stream",
     "text": [
      "  File \"/usr/lib/python3.6/multiprocessing/connection.py\", line 250, in recv\n    buf = self._recv_bytes()\n"
     ]
    },
    {
     "name": "stderr",
     "output_type": "stream",
     "text": [
      "  File \"/usr/lib/python3.6/multiprocessing/connection.py\", line 407, in _recv_bytes\n    buf = self._recv(4)\n"
     ]
    },
    {
     "name": "stderr",
     "output_type": "stream",
     "text": [
      "  File \"/usr/lib/python3.6/multiprocessing/process.py\", line 258, in _bootstrap\n    self.run()\n"
     ]
    },
    {
     "name": "stderr",
     "output_type": "stream",
     "text": [
      "Traceback (most recent call last):\n"
     ]
    },
    {
     "name": "stderr",
     "output_type": "stream",
     "text": [
      "  File \"/usr/lib/python3.6/multiprocessing/connection.py\", line 379, in _recv\n    chunk = read(handle, remaining)\n"
     ]
    },
    {
     "name": "stderr",
     "output_type": "stream",
     "text": [
      "  File \"/usr/lib/python3.6/multiprocessing/connection.py\", line 250, in recv\n    buf = self._recv_bytes()\n"
     ]
    },
    {
     "name": "stderr",
     "output_type": "stream",
     "text": [
      "  File \"/usr/lib/python3.6/multiprocessing/process.py\", line 93, in run\n    self._target(*self._args, **self._kwargs)\n"
     ]
    },
    {
     "name": "stderr",
     "output_type": "stream",
     "text": [
      "Process Process-12:\n"
     ]
    },
    {
     "name": "stderr",
     "output_type": "stream",
     "text": [
      "Traceback (most recent call last):\n"
     ]
    },
    {
     "name": "stderr",
     "output_type": "stream",
     "text": [
      "  File \"/usr/lib/python3.6/multiprocessing/process.py\", line 93, in run\n    self._target(*self._args, **self._kwargs)\n"
     ]
    },
    {
     "name": "stderr",
     "output_type": "stream",
     "text": [
      "  File \"/home/ralars/.local/lib/python3.6/site-packages/baselines/common/vec_env/subproc_vec_env.py\", line 10, in worker\n    cmd, data = remote.recv()\n"
     ]
    },
    {
     "name": "stderr",
     "output_type": "stream",
     "text": [
      "  File \"/usr/lib/python3.6/multiprocessing/connection.py\", line 250, in recv\n    buf = self._recv_bytes()\n"
     ]
    },
    {
     "name": "stderr",
     "output_type": "stream",
     "text": [
      "  File \"/usr/lib/python3.6/multiprocessing/connection.py\", line 250, in recv\n    buf = self._recv_bytes()\n"
     ]
    },
    {
     "name": "stderr",
     "output_type": "stream",
     "text": [
      "  File \"/usr/lib/python3.6/multiprocessing/connection.py\", line 250, in recv\n    buf = self._recv_bytes()\n"
     ]
    },
    {
     "name": "stderr",
     "output_type": "stream",
     "text": [
      "Traceback (most recent call last):\n"
     ]
    },
    {
     "name": "stderr",
     "output_type": "stream",
     "text": [
      "  File \"/usr/lib/python3.6/multiprocessing/connection.py\", line 250, in recv\n    buf = self._recv_bytes()\n"
     ]
    },
    {
     "name": "stderr",
     "output_type": "stream",
     "text": [
      "  File \"/usr/lib/python3.6/multiprocessing/connection.py\", line 407, in _recv_bytes\n    buf = self._recv(4)\n"
     ]
    },
    {
     "name": "stderr",
     "output_type": "stream",
     "text": [
      "  File \"/usr/lib/python3.6/multiprocessing/connection.py\", line 407, in _recv_bytes\n    buf = self._recv(4)\n"
     ]
    },
    {
     "name": "stderr",
     "output_type": "stream",
     "text": [
      "  File \"/usr/lib/python3.6/multiprocessing/connection.py\", line 407, in _recv_bytes\n    buf = self._recv(4)\n"
     ]
    },
    {
     "name": "stderr",
     "output_type": "stream",
     "text": [
      "  File \"/usr/lib/python3.6/multiprocessing/process.py\", line 258, in _bootstrap\n    self.run()\n"
     ]
    },
    {
     "name": "stderr",
     "output_type": "stream",
     "text": [
      "  File \"/usr/lib/python3.6/multiprocessing/connection.py\", line 250, in recv\n    buf = self._recv_bytes()\n"
     ]
    },
    {
     "name": "stderr",
     "output_type": "stream",
     "text": [
      "  File \"/home/ralars/.local/lib/python3.6/site-packages/baselines/common/vec_env/subproc_vec_env.py\", line 10, in worker\n    cmd, data = remote.recv()\n"
     ]
    },
    {
     "name": "stderr",
     "output_type": "stream",
     "text": [
      "  File \"/usr/lib/python3.6/multiprocessing/connection.py\", line 250, in recv\n    buf = self._recv_bytes()\n"
     ]
    },
    {
     "name": "stderr",
     "output_type": "stream",
     "text": [
      "  File \"/usr/lib/python3.6/multiprocessing/process.py\", line 258, in _bootstrap\n    self.run()\n"
     ]
    },
    {
     "name": "stderr",
     "output_type": "stream",
     "text": [
      "Traceback (most recent call last):\n"
     ]
    },
    {
     "name": "stderr",
     "output_type": "stream",
     "text": [
      "Traceback (most recent call last):\n"
     ]
    },
    {
     "name": "stderr",
     "output_type": "stream",
     "text": [
      "  File \"/usr/lib/python3.6/multiprocessing/connection.py\", line 379, in _recv\n    chunk = read(handle, remaining)\n"
     ]
    },
    {
     "name": "stderr",
     "output_type": "stream",
     "text": [
      "  File \"/usr/lib/python3.6/multiprocessing/process.py\", line 258, in _bootstrap\n    self.run()\n"
     ]
    },
    {
     "name": "stderr",
     "output_type": "stream",
     "text": [
      "  File \"/usr/lib/python3.6/multiprocessing/connection.py\", line 407, in _recv_bytes\n    buf = self._recv(4)\n"
     ]
    },
    {
     "name": "stderr",
     "output_type": "stream",
     "text": [
      "  File \"/usr/lib/python3.6/multiprocessing/connection.py\", line 379, in _recv\n    chunk = read(handle, remaining)\n"
     ]
    },
    {
     "name": "stderr",
     "output_type": "stream",
     "text": [
      "  File \"/home/ralars/.local/lib/python3.6/site-packages/baselines/common/vec_env/subproc_vec_env.py\", line 10, in worker\n    cmd, data = remote.recv()\n"
     ]
    },
    {
     "name": "stderr",
     "output_type": "stream",
     "text": [
      "  File \"/usr/lib/python3.6/multiprocessing/connection.py\", line 407, in _recv_bytes\n    buf = self._recv(4)\n"
     ]
    },
    {
     "name": "stderr",
     "output_type": "stream",
     "text": [
      "  File \"/usr/lib/python3.6/multiprocessing/connection.py\", line 379, in _recv\n    chunk = read(handle, remaining)\n"
     ]
    },
    {
     "name": "stderr",
     "output_type": "stream",
     "text": [
      "  File \"/usr/lib/python3.6/multiprocessing/connection.py\", line 379, in _recv\n    chunk = read(handle, remaining)\n"
     ]
    },
    {
     "name": "stderr",
     "output_type": "stream",
     "text": [
      "  File \"/home/ralars/.local/lib/python3.6/site-packages/baselines/common/vec_env/subproc_vec_env.py\", line 10, in worker\n    cmd, data = remote.recv()\n"
     ]
    },
    {
     "name": "stderr",
     "output_type": "stream",
     "text": [
      "Traceback (most recent call last):\n"
     ]
    },
    {
     "name": "stderr",
     "output_type": "stream",
     "text": [
      "  File \"/usr/lib/python3.6/multiprocessing/connection.py\", line 379, in _recv\n    chunk = read(handle, remaining)\n"
     ]
    },
    {
     "name": "stderr",
     "output_type": "stream",
     "text": [
      "  File \"/usr/lib/python3.6/multiprocessing/connection.py\", line 407, in _recv_bytes\n    buf = self._recv(4)\n"
     ]
    },
    {
     "name": "stderr",
     "output_type": "stream",
     "text": [
      "  File \"/usr/lib/python3.6/multiprocessing/process.py\", line 93, in run\n    self._target(*self._args, **self._kwargs)\n"
     ]
    },
    {
     "name": "stderr",
     "output_type": "stream",
     "text": [
      "  File \"/usr/lib/python3.6/multiprocessing/connection.py\", line 250, in recv\n    buf = self._recv_bytes()\n"
     ]
    },
    {
     "name": "stderr",
     "output_type": "stream",
     "text": [
      "KeyboardInterrupt\n"
     ]
    },
    {
     "name": "stderr",
     "output_type": "stream",
     "text": [
      "  File \"/usr/lib/python3.6/multiprocessing/connection.py\", line 250, in recv\n    buf = self._recv_bytes()\n"
     ]
    },
    {
     "name": "stderr",
     "output_type": "stream",
     "text": [
      "  File \"/usr/lib/python3.6/multiprocessing/connection.py\", line 407, in _recv_bytes\n    buf = self._recv(4)\n"
     ]
    },
    {
     "name": "stderr",
     "output_type": "stream",
     "text": [
      "  File \"/usr/lib/python3.6/multiprocessing/process.py\", line 258, in _bootstrap\n    self.run()\n"
     ]
    },
    {
     "name": "stderr",
     "output_type": "stream",
     "text": [
      "  File \"/home/ralars/.local/lib/python3.6/site-packages/baselines/common/vec_env/subproc_vec_env.py\", line 10, in worker\n    cmd, data = remote.recv()\n"
     ]
    },
    {
     "name": "stderr",
     "output_type": "stream",
     "text": [
      "  File \"/usr/lib/python3.6/multiprocessing/process.py\", line 93, in run\n    self._target(*self._args, **self._kwargs)\n"
     ]
    },
    {
     "name": "stderr",
     "output_type": "stream",
     "text": [
      "  File \"/usr/lib/python3.6/multiprocessing/process.py\", line 93, in run\n    self._target(*self._args, **self._kwargs)\n"
     ]
    },
    {
     "name": "stderr",
     "output_type": "stream",
     "text": [
      "  File \"/usr/lib/python3.6/multiprocessing/process.py\", line 258, in _bootstrap\n    self.run()\n"
     ]
    },
    {
     "name": "stderr",
     "output_type": "stream",
     "text": [
      "KeyboardInterrupt\n"
     ]
    },
    {
     "name": "stderr",
     "output_type": "stream",
     "text": [
      "  File \"/usr/lib/python3.6/multiprocessing/connection.py\", line 250, in recv\n    buf = self._recv_bytes()\n"
     ]
    },
    {
     "name": "stderr",
     "output_type": "stream",
     "text": [
      "  File \"/usr/lib/python3.6/multiprocessing/connection.py\", line 250, in recv\n    buf = self._recv_bytes()\n"
     ]
    },
    {
     "name": "stderr",
     "output_type": "stream",
     "text": [
      "  File \"/usr/lib/python3.6/multiprocessing/connection.py\", line 379, in _recv\n    chunk = read(handle, remaining)\n"
     ]
    },
    {
     "name": "stderr",
     "output_type": "stream",
     "text": [
      "  File \"/usr/lib/python3.6/multiprocessing/process.py\", line 258, in _bootstrap\n    self.run()\n"
     ]
    },
    {
     "name": "stderr",
     "output_type": "stream",
     "text": [
      "KeyboardInterrupt\n"
     ]
    },
    {
     "name": "stderr",
     "output_type": "stream",
     "text": [
      "  File \"/usr/lib/python3.6/multiprocessing/connection.py\", line 379, in _recv\n    chunk = read(handle, remaining)\n"
     ]
    },
    {
     "name": "stderr",
     "output_type": "stream",
     "text": [
      "  File \"/usr/lib/python3.6/multiprocessing/connection.py\", line 379, in _recv\n    chunk = read(handle, remaining)\n"
     ]
    },
    {
     "name": "stderr",
     "output_type": "stream",
     "text": [
      "KeyboardInterrupt\n"
     ]
    },
    {
     "name": "stderr",
     "output_type": "stream",
     "text": [
      "KeyboardInterrupt\n"
     ]
    },
    {
     "name": "stderr",
     "output_type": "stream",
     "text": [
      "KeyboardInterrupt\n"
     ]
    },
    {
     "name": "stderr",
     "output_type": "stream",
     "text": [
      "  File \"/usr/lib/python3.6/multiprocessing/process.py\", line 93, in run\n    self._target(*self._args, **self._kwargs)\n"
     ]
    },
    {
     "name": "stderr",
     "output_type": "stream",
     "text": [
      "  File \"/home/ralars/.local/lib/python3.6/site-packages/baselines/common/vec_env/subproc_vec_env.py\", line 10, in worker\n    cmd, data = remote.recv()\n"
     ]
    },
    {
     "name": "stderr",
     "output_type": "stream",
     "text": [
      "  File \"/usr/lib/python3.6/multiprocessing/process.py\", line 93, in run\n    self._target(*self._args, **self._kwargs)\n"
     ]
    },
    {
     "name": "stderr",
     "output_type": "stream",
     "text": [
      "  File \"/home/ralars/.local/lib/python3.6/site-packages/baselines/common/vec_env/subproc_vec_env.py\", line 10, in worker\n    cmd, data = remote.recv()\n"
     ]
    },
    {
     "name": "stderr",
     "output_type": "stream",
     "text": [
      "  File \"/home/ralars/.local/lib/python3.6/site-packages/baselines/common/vec_env/subproc_vec_env.py\", line 10, in worker\n    cmd, data = remote.recv()\n"
     ]
    },
    {
     "name": "stderr",
     "output_type": "stream",
     "text": [
      "  File \"/home/ralars/.local/lib/python3.6/site-packages/baselines/common/vec_env/subproc_vec_env.py\", line 10, in worker\n    cmd, data = remote.recv()\n"
     ]
    },
    {
     "name": "stderr",
     "output_type": "stream",
     "text": [
      "  File \"/usr/lib/python3.6/multiprocessing/connection.py\", line 379, in _recv\n    chunk = read(handle, remaining)\n"
     ]
    },
    {
     "name": "stderr",
     "output_type": "stream",
     "text": [
      "  File \"/usr/lib/python3.6/multiprocessing/process.py\", line 93, in run\n    self._target(*self._args, **self._kwargs)\n"
     ]
    },
    {
     "name": "stderr",
     "output_type": "stream",
     "text": [
      "  File \"/home/ralars/.local/lib/python3.6/site-packages/baselines/common/vec_env/subproc_vec_env.py\", line 10, in worker\n    cmd, data = remote.recv()\n"
     ]
    },
    {
     "name": "stderr",
     "output_type": "stream",
     "text": [
      "  File \"/usr/lib/python3.6/multiprocessing/connection.py\", line 407, in _recv_bytes\n    buf = self._recv(4)\n"
     ]
    },
    {
     "name": "stderr",
     "output_type": "stream",
     "text": [
      "  File \"/usr/lib/python3.6/multiprocessing/connection.py\", line 250, in recv\n    buf = self._recv_bytes()\n"
     ]
    },
    {
     "name": "stderr",
     "output_type": "stream",
     "text": [
      "  File \"/usr/lib/python3.6/multiprocessing/connection.py\", line 407, in _recv_bytes\n    buf = self._recv(4)\n"
     ]
    },
    {
     "name": "stderr",
     "output_type": "stream",
     "text": [
      "  File \"/usr/lib/python3.6/multiprocessing/connection.py\", line 250, in recv\n    buf = self._recv_bytes()\n"
     ]
    },
    {
     "name": "stderr",
     "output_type": "stream",
     "text": [
      "  File \"/usr/lib/python3.6/multiprocessing/process.py\", line 93, in run\n    self._target(*self._args, **self._kwargs)\n"
     ]
    },
    {
     "name": "stderr",
     "output_type": "stream",
     "text": [
      "  File \"/usr/lib/python3.6/multiprocessing/connection.py\", line 250, in recv\n    buf = self._recv_bytes()\n"
     ]
    },
    {
     "name": "stderr",
     "output_type": "stream",
     "text": [
      "  File \"/usr/lib/python3.6/multiprocessing/connection.py\", line 250, in recv\n    buf = self._recv_bytes()\n"
     ]
    },
    {
     "name": "stderr",
     "output_type": "stream",
     "text": [
      "KeyboardInterrupt\n"
     ]
    },
    {
     "name": "stderr",
     "output_type": "stream",
     "text": [
      "  File \"/usr/lib/python3.6/multiprocessing/connection.py\", line 407, in _recv_bytes\n    buf = self._recv(4)\n"
     ]
    },
    {
     "name": "stderr",
     "output_type": "stream",
     "text": [
      "  File \"/usr/lib/python3.6/multiprocessing/connection.py\", line 379, in _recv\n    chunk = read(handle, remaining)\n"
     ]
    },
    {
     "name": "stderr",
     "output_type": "stream",
     "text": [
      "  File \"/usr/lib/python3.6/multiprocessing/connection.py\", line 407, in _recv_bytes\n    buf = self._recv(4)\n"
     ]
    },
    {
     "name": "stderr",
     "output_type": "stream",
     "text": [
      "  File \"/usr/lib/python3.6/multiprocessing/connection.py\", line 379, in _recv\n    chunk = read(handle, remaining)\n"
     ]
    },
    {
     "name": "stderr",
     "output_type": "stream",
     "text": [
      "  File \"/usr/lib/python3.6/multiprocessing/connection.py\", line 407, in _recv_bytes\n    buf = self._recv(4)\n"
     ]
    },
    {
     "name": "stderr",
     "output_type": "stream",
     "text": [
      "  File \"/usr/lib/python3.6/multiprocessing/connection.py\", line 379, in _recv\n    chunk = read(handle, remaining)\n"
     ]
    },
    {
     "name": "stderr",
     "output_type": "stream",
     "text": [
      "KeyboardInterrupt\n"
     ]
    },
    {
     "name": "stderr",
     "output_type": "stream",
     "text": [
      "  File \"/usr/lib/python3.6/multiprocessing/connection.py\", line 379, in _recv\n    chunk = read(handle, remaining)\n"
     ]
    },
    {
     "name": "stderr",
     "output_type": "stream",
     "text": [
      "  File \"/usr/lib/python3.6/multiprocessing/connection.py\", line 407, in _recv_bytes\n    buf = self._recv(4)\n"
     ]
    },
    {
     "name": "stderr",
     "output_type": "stream",
     "text": [
      "  File \"/usr/lib/python3.6/multiprocessing/connection.py\", line 250, in recv\n    buf = self._recv_bytes()\n"
     ]
    },
    {
     "name": "stderr",
     "output_type": "stream",
     "text": [
      "  File \"/usr/lib/python3.6/multiprocessing/connection.py\", line 379, in _recv\n    chunk = read(handle, remaining)\n"
     ]
    },
    {
     "name": "stderr",
     "output_type": "stream",
     "text": [
      "  File \"/usr/lib/python3.6/multiprocessing/connection.py\", line 407, in _recv_bytes\n    buf = self._recv(4)\n"
     ]
    },
    {
     "name": "stderr",
     "output_type": "stream",
     "text": [
      "  File \"/home/ralars/.local/lib/python3.6/site-packages/baselines/common/vec_env/subproc_vec_env.py\", line 10, in worker\n    cmd, data = remote.recv()\n"
     ]
    },
    {
     "name": "stderr",
     "output_type": "stream",
     "text": [
      "  File \"/usr/lib/python3.6/multiprocessing/connection.py\", line 407, in _recv_bytes\n    buf = self._recv(4)\n"
     ]
    },
    {
     "name": "stderr",
     "output_type": "stream",
     "text": [
      "  File \"/usr/lib/python3.6/multiprocessing/connection.py\", line 379, in _recv\n    chunk = read(handle, remaining)\n"
     ]
    },
    {
     "name": "stderr",
     "output_type": "stream",
     "text": [
      "  File \"/home/ralars/.local/lib/python3.6/site-packages/baselines/common/vec_env/subproc_vec_env.py\", line 10, in worker\n    cmd, data = remote.recv()\n"
     ]
    },
    {
     "name": "stderr",
     "output_type": "stream",
     "text": [
      "KeyboardInterrupt\n"
     ]
    },
    {
     "name": "stderr",
     "output_type": "stream",
     "text": [
      "KeyboardInterrupt\n"
     ]
    },
    {
     "name": "stderr",
     "output_type": "stream",
     "text": [
      "KeyboardInterrupt\n"
     ]
    },
    {
     "name": "stderr",
     "output_type": "stream",
     "text": [
      "  File \"/usr/lib/python3.6/multiprocessing/connection.py\", line 250, in recv\n    buf = self._recv_bytes()\n"
     ]
    },
    {
     "name": "stderr",
     "output_type": "stream",
     "text": [
      "  File \"/usr/lib/python3.6/multiprocessing/connection.py\", line 407, in _recv_bytes\n    buf = self._recv(4)\n"
     ]
    },
    {
     "name": "stderr",
     "output_type": "stream",
     "text": [
      "  File \"/usr/lib/python3.6/multiprocessing/connection.py\", line 250, in recv\n    buf = self._recv_bytes()\n"
     ]
    },
    {
     "name": "stderr",
     "output_type": "stream",
     "text": [
      "KeyboardInterrupt\n"
     ]
    },
    {
     "name": "stderr",
     "output_type": "stream",
     "text": [
      "KeyboardInterrupt\n"
     ]
    },
    {
     "name": "stderr",
     "output_type": "stream",
     "text": [
      "  File \"/usr/lib/python3.6/multiprocessing/connection.py\", line 379, in _recv\n    chunk = read(handle, remaining)\n"
     ]
    },
    {
     "name": "stderr",
     "output_type": "stream",
     "text": [
      "  File \"/usr/lib/python3.6/multiprocessing/connection.py\", line 407, in _recv_bytes\n    buf = self._recv(4)\n"
     ]
    },
    {
     "name": "stderr",
     "output_type": "stream",
     "text": [
      "  File \"/usr/lib/python3.6/multiprocessing/connection.py\", line 379, in _recv\n    chunk = read(handle, remaining)\n"
     ]
    },
    {
     "name": "stderr",
     "output_type": "stream",
     "text": [
      "  File \"/usr/lib/python3.6/multiprocessing/connection.py\", line 250, in recv\n    buf = self._recv_bytes()\n"
     ]
    },
    {
     "name": "stderr",
     "output_type": "stream",
     "text": [
      "  File \"/usr/lib/python3.6/multiprocessing/connection.py\", line 379, in _recv\n    chunk = read(handle, remaining)\n"
     ]
    },
    {
     "name": "stderr",
     "output_type": "stream",
     "text": [
      "KeyboardInterrupt\n"
     ]
    },
    {
     "name": "stderr",
     "output_type": "stream",
     "text": [
      "KeyboardInterrupt\n"
     ]
    },
    {
     "name": "stderr",
     "output_type": "stream",
     "text": [
      "  File \"/usr/lib/python3.6/multiprocessing/connection.py\", line 407, in _recv_bytes\n    buf = self._recv(4)\n"
     ]
    },
    {
     "name": "stderr",
     "output_type": "stream",
     "text": [
      "KeyboardInterrupt\n"
     ]
    },
    {
     "name": "stderr",
     "output_type": "stream",
     "text": [
      "  File \"/usr/lib/python3.6/multiprocessing/connection.py\", line 379, in _recv\n    chunk = read(handle, remaining)\n"
     ]
    },
    {
     "name": "stderr",
     "output_type": "stream",
     "text": [
      "  File \"/usr/lib/python3.6/multiprocessing/connection.py\", line 379, in _recv\n    chunk = read(handle, remaining)\n"
     ]
    },
    {
     "name": "stderr",
     "output_type": "stream",
     "text": [
      "KeyboardInterrupt\n"
     ]
    },
    {
     "name": "stderr",
     "output_type": "stream",
     "text": [
      "  File \"/usr/lib/python3.6/multiprocessing/connection.py\", line 407, in _recv_bytes\n    buf = self._recv(4)\n"
     ]
    },
    {
     "name": "stderr",
     "output_type": "stream",
     "text": [
      "  File \"/usr/lib/python3.6/multiprocessing/connection.py\", line 379, in _recv\n    chunk = read(handle, remaining)\n"
     ]
    },
    {
     "name": "stderr",
     "output_type": "stream",
     "text": [
      "KeyboardInterrupt\n"
     ]
    },
    {
     "name": "stderr",
     "output_type": "stream",
     "text": [
      "KeyboardInterrupt\n"
     ]
    },
    {
     "name": "stderr",
     "output_type": "stream",
     "text": [
      "  File \"/usr/lib/python3.6/multiprocessing/connection.py\", line 379, in _recv\n    chunk = read(handle, remaining)\n"
     ]
    },
    {
     "name": "stderr",
     "output_type": "stream",
     "text": [
      "KeyboardInterrupt\n"
     ]
    },
    {
     "name": "stderr",
     "output_type": "stream",
     "text": [
      "KeyboardInterrupt\n"
     ]
    },
    {
     "name": "stderr",
     "output_type": "stream",
     "text": [
      "KeyboardInterrupt\n"
     ]
    }
   ],
   "source": [
    "from baselines.acktr.acktr_disc import learn\n",
    "from baselines.common.cmd_util import make_atari_env, wrap_deepmind\n",
    "from baselines.common.vec_env.vec_frame_stack import VecFrameStack\n",
    "from baselines.ppo2.policies import CnnPolicy\n",
    "from functools import partial\n",
    "\n",
    "env_id = 'BreakoutNoFrameskip-v4'\n",
    "num_timesteps = int(5e7)\n",
    "num_cpu = 24\n",
    "seed = 420\n",
    "\n",
    "train_env = VecFrameStack(make_atari_env(env_id, num_cpu, seed), 4)\n",
    "train_env.render()\n",
    "policy = partial(CnnPolicy, one_dim_bias=True)\n",
    "model = learn(policy, train_env, seed, total_timesteps=int(num_timesteps), nprocs=num_cpu, log_interval=1000)\n",
    "print(\"Done training.\")"
   ]
  },
  {
   "cell_type": "code",
   "execution_count": 4,
   "metadata": {},
   "outputs": [
    {
     "ename": "KeyboardInterrupt",
     "evalue": "",
     "traceback": [
      "\u001b[0;31m---------------------------------------------------------------------------\u001b[0m",
      "\u001b[0;31mKeyboardInterrupt\u001b[0m                         Traceback (most recent call last)",
      "\u001b[0;32m<ipython-input-4-40eff429d04a>\u001b[0m in \u001b[0;36m<module>\u001b[0;34m()\u001b[0m\n\u001b[1;32m      7\u001b[0m \u001b[0;32mwhile\u001b[0m \u001b[0;32mTrue\u001b[0m\u001b[0;34m:\u001b[0m\u001b[0;34m\u001b[0m\u001b[0m\n\u001b[1;32m      8\u001b[0m     \u001b[0menv\u001b[0m\u001b[0;34m.\u001b[0m\u001b[0mrender\u001b[0m\u001b[0;34m(\u001b[0m\u001b[0;34m)\u001b[0m\u001b[0;34m\u001b[0m\u001b[0m\n\u001b[0;32m----> 9\u001b[0;31m     \u001b[0ma\u001b[0m\u001b[0;34m,\u001b[0m \u001b[0m_\u001b[0m\u001b[0;34m,\u001b[0m \u001b[0m_\u001b[0m\u001b[0;34m,\u001b[0m \u001b[0m_\u001b[0m \u001b[0;34m=\u001b[0m \u001b[0mmodel\u001b[0m\u001b[0;34m.\u001b[0m\u001b[0mstep\u001b[0m\u001b[0;34m(\u001b[0m\u001b[0ms\u001b[0m\u001b[0;34m)\u001b[0m\u001b[0;34m\u001b[0m\u001b[0m\n\u001b[0m\u001b[1;32m     10\u001b[0m     \u001b[0ma\u001b[0m \u001b[0;34m=\u001b[0m \u001b[0ma\u001b[0m\u001b[0;34m[\u001b[0m\u001b[0;36m0\u001b[0m\u001b[0;34m]\u001b[0m\u001b[0;34m\u001b[0m\u001b[0m\n\u001b[1;32m     11\u001b[0m     \u001b[0ms\u001b[0m\u001b[0;34m[\u001b[0m\u001b[0;34m:\u001b[0m\u001b[0;34m]\u001b[0m\u001b[0;34m,\u001b[0m \u001b[0m_\u001b[0m\u001b[0;34m,\u001b[0m \u001b[0mt\u001b[0m\u001b[0;34m,\u001b[0m \u001b[0m_\u001b[0m \u001b[0;34m=\u001b[0m \u001b[0menv\u001b[0m\u001b[0;34m.\u001b[0m\u001b[0mstep\u001b[0m\u001b[0;34m(\u001b[0m\u001b[0ma\u001b[0m\u001b[0;34m)\u001b[0m\u001b[0;34m\u001b[0m\u001b[0m\n",
      "\u001b[0;32m/home/ralars/.local/lib/python3.6/site-packages/baselines/ppo2/policies.py\u001b[0m in \u001b[0;36mstep\u001b[0;34m(ob, *_args, **_kwargs)\u001b[0m\n\u001b[1;32m    108\u001b[0m \u001b[0;34m\u001b[0m\u001b[0m\n\u001b[1;32m    109\u001b[0m         \u001b[0;32mdef\u001b[0m \u001b[0mstep\u001b[0m\u001b[0;34m(\u001b[0m\u001b[0mob\u001b[0m\u001b[0;34m,\u001b[0m \u001b[0;34m*\u001b[0m\u001b[0m_args\u001b[0m\u001b[0;34m,\u001b[0m \u001b[0;34m**\u001b[0m\u001b[0m_kwargs\u001b[0m\u001b[0;34m)\u001b[0m\u001b[0;34m:\u001b[0m\u001b[0;34m\u001b[0m\u001b[0m\n\u001b[0;32m--> 110\u001b[0;31m             \u001b[0ma\u001b[0m\u001b[0;34m,\u001b[0m \u001b[0mv\u001b[0m\u001b[0;34m,\u001b[0m \u001b[0mneglogp\u001b[0m \u001b[0;34m=\u001b[0m \u001b[0msess\u001b[0m\u001b[0;34m.\u001b[0m\u001b[0mrun\u001b[0m\u001b[0;34m(\u001b[0m\u001b[0;34m[\u001b[0m\u001b[0ma0\u001b[0m\u001b[0;34m,\u001b[0m \u001b[0mvf\u001b[0m\u001b[0;34m,\u001b[0m \u001b[0mneglogp0\u001b[0m\u001b[0;34m]\u001b[0m\u001b[0;34m,\u001b[0m \u001b[0;34m{\u001b[0m\u001b[0mX\u001b[0m\u001b[0;34m:\u001b[0m\u001b[0mob\u001b[0m\u001b[0;34m}\u001b[0m\u001b[0;34m)\u001b[0m\u001b[0;34m\u001b[0m\u001b[0m\n\u001b[0m\u001b[1;32m    111\u001b[0m             \u001b[0;32mreturn\u001b[0m \u001b[0ma\u001b[0m\u001b[0;34m,\u001b[0m \u001b[0mv\u001b[0m\u001b[0;34m,\u001b[0m \u001b[0mself\u001b[0m\u001b[0;34m.\u001b[0m\u001b[0minitial_state\u001b[0m\u001b[0;34m,\u001b[0m \u001b[0mneglogp\u001b[0m\u001b[0;34m\u001b[0m\u001b[0m\n\u001b[1;32m    112\u001b[0m \u001b[0;34m\u001b[0m\u001b[0m\n",
      "\u001b[0;32m/home/ralars/.local/lib/python3.6/site-packages/tensorflow/python/client/session.py\u001b[0m in \u001b[0;36mrun\u001b[0;34m(self, fetches, feed_dict, options, run_metadata)\u001b[0m\n\u001b[1;32m    898\u001b[0m     \u001b[0;32mtry\u001b[0m\u001b[0;34m:\u001b[0m\u001b[0;34m\u001b[0m\u001b[0m\n\u001b[1;32m    899\u001b[0m       result = self._run(None, fetches, feed_dict, options_ptr,\n\u001b[0;32m--> 900\u001b[0;31m                          run_metadata_ptr)\n\u001b[0m\u001b[1;32m    901\u001b[0m       \u001b[0;32mif\u001b[0m \u001b[0mrun_metadata\u001b[0m\u001b[0;34m:\u001b[0m\u001b[0;34m\u001b[0m\u001b[0m\n\u001b[1;32m    902\u001b[0m         \u001b[0mproto_data\u001b[0m \u001b[0;34m=\u001b[0m \u001b[0mtf_session\u001b[0m\u001b[0;34m.\u001b[0m\u001b[0mTF_GetBuffer\u001b[0m\u001b[0;34m(\u001b[0m\u001b[0mrun_metadata_ptr\u001b[0m\u001b[0;34m)\u001b[0m\u001b[0;34m\u001b[0m\u001b[0m\n",
      "\u001b[0;32m/home/ralars/.local/lib/python3.6/site-packages/tensorflow/python/client/session.py\u001b[0m in \u001b[0;36m_run\u001b[0;34m(self, handle, fetches, feed_dict, options, run_metadata)\u001b[0m\n\u001b[1;32m   1133\u001b[0m     \u001b[0;32mif\u001b[0m \u001b[0mfinal_fetches\u001b[0m \u001b[0;32mor\u001b[0m \u001b[0mfinal_targets\u001b[0m \u001b[0;32mor\u001b[0m \u001b[0;34m(\u001b[0m\u001b[0mhandle\u001b[0m \u001b[0;32mand\u001b[0m \u001b[0mfeed_dict_tensor\u001b[0m\u001b[0;34m)\u001b[0m\u001b[0;34m:\u001b[0m\u001b[0;34m\u001b[0m\u001b[0m\n\u001b[1;32m   1134\u001b[0m       results = self._do_run(handle, final_targets, final_fetches,\n\u001b[0;32m-> 1135\u001b[0;31m                              feed_dict_tensor, options, run_metadata)\n\u001b[0m\u001b[1;32m   1136\u001b[0m     \u001b[0;32melse\u001b[0m\u001b[0;34m:\u001b[0m\u001b[0;34m\u001b[0m\u001b[0m\n\u001b[1;32m   1137\u001b[0m       \u001b[0mresults\u001b[0m \u001b[0;34m=\u001b[0m \u001b[0;34m[\u001b[0m\u001b[0;34m]\u001b[0m\u001b[0;34m\u001b[0m\u001b[0m\n",
      "\u001b[0;32m/home/ralars/.local/lib/python3.6/site-packages/tensorflow/python/client/session.py\u001b[0m in \u001b[0;36m_do_run\u001b[0;34m(self, handle, target_list, fetch_list, feed_dict, options, run_metadata)\u001b[0m\n\u001b[1;32m   1314\u001b[0m     \u001b[0;32mif\u001b[0m \u001b[0mhandle\u001b[0m \u001b[0;32mis\u001b[0m \u001b[0;32mNone\u001b[0m\u001b[0;34m:\u001b[0m\u001b[0;34m\u001b[0m\u001b[0m\n\u001b[1;32m   1315\u001b[0m       return self._do_call(_run_fn, feeds, fetches, targets, options,\n\u001b[0;32m-> 1316\u001b[0;31m                            run_metadata)\n\u001b[0m\u001b[1;32m   1317\u001b[0m     \u001b[0;32melse\u001b[0m\u001b[0;34m:\u001b[0m\u001b[0;34m\u001b[0m\u001b[0m\n\u001b[1;32m   1318\u001b[0m       \u001b[0;32mreturn\u001b[0m \u001b[0mself\u001b[0m\u001b[0;34m.\u001b[0m\u001b[0m_do_call\u001b[0m\u001b[0;34m(\u001b[0m\u001b[0m_prun_fn\u001b[0m\u001b[0;34m,\u001b[0m \u001b[0mhandle\u001b[0m\u001b[0;34m,\u001b[0m \u001b[0mfeeds\u001b[0m\u001b[0;34m,\u001b[0m \u001b[0mfetches\u001b[0m\u001b[0;34m)\u001b[0m\u001b[0;34m\u001b[0m\u001b[0m\n",
      "\u001b[0;32m/home/ralars/.local/lib/python3.6/site-packages/tensorflow/python/client/session.py\u001b[0m in \u001b[0;36m_do_call\u001b[0;34m(self, fn, *args)\u001b[0m\n\u001b[1;32m   1320\u001b[0m   \u001b[0;32mdef\u001b[0m \u001b[0m_do_call\u001b[0m\u001b[0;34m(\u001b[0m\u001b[0mself\u001b[0m\u001b[0;34m,\u001b[0m \u001b[0mfn\u001b[0m\u001b[0;34m,\u001b[0m \u001b[0;34m*\u001b[0m\u001b[0margs\u001b[0m\u001b[0;34m)\u001b[0m\u001b[0;34m:\u001b[0m\u001b[0;34m\u001b[0m\u001b[0m\n\u001b[1;32m   1321\u001b[0m     \u001b[0;32mtry\u001b[0m\u001b[0;34m:\u001b[0m\u001b[0;34m\u001b[0m\u001b[0m\n\u001b[0;32m-> 1322\u001b[0;31m       \u001b[0;32mreturn\u001b[0m \u001b[0mfn\u001b[0m\u001b[0;34m(\u001b[0m\u001b[0;34m*\u001b[0m\u001b[0margs\u001b[0m\u001b[0;34m)\u001b[0m\u001b[0;34m\u001b[0m\u001b[0m\n\u001b[0m\u001b[1;32m   1323\u001b[0m     \u001b[0;32mexcept\u001b[0m \u001b[0merrors\u001b[0m\u001b[0;34m.\u001b[0m\u001b[0mOpError\u001b[0m \u001b[0;32mas\u001b[0m \u001b[0me\u001b[0m\u001b[0;34m:\u001b[0m\u001b[0;34m\u001b[0m\u001b[0m\n\u001b[1;32m   1324\u001b[0m       \u001b[0mmessage\u001b[0m \u001b[0;34m=\u001b[0m \u001b[0mcompat\u001b[0m\u001b[0;34m.\u001b[0m\u001b[0mas_text\u001b[0m\u001b[0;34m(\u001b[0m\u001b[0me\u001b[0m\u001b[0;34m.\u001b[0m\u001b[0mmessage\u001b[0m\u001b[0;34m)\u001b[0m\u001b[0;34m\u001b[0m\u001b[0m\n",
      "\u001b[0;32m/home/ralars/.local/lib/python3.6/site-packages/tensorflow/python/client/session.py\u001b[0m in \u001b[0;36m_run_fn\u001b[0;34m(feed_dict, fetch_list, target_list, options, run_metadata)\u001b[0m\n\u001b[1;32m   1305\u001b[0m       \u001b[0mself\u001b[0m\u001b[0;34m.\u001b[0m\u001b[0m_extend_graph\u001b[0m\u001b[0;34m(\u001b[0m\u001b[0;34m)\u001b[0m\u001b[0;34m\u001b[0m\u001b[0m\n\u001b[1;32m   1306\u001b[0m       return self._call_tf_sessionrun(\n\u001b[0;32m-> 1307\u001b[0;31m           options, feed_dict, fetch_list, target_list, run_metadata)\n\u001b[0m\u001b[1;32m   1308\u001b[0m \u001b[0;34m\u001b[0m\u001b[0m\n\u001b[1;32m   1309\u001b[0m     \u001b[0;32mdef\u001b[0m \u001b[0m_prun_fn\u001b[0m\u001b[0;34m(\u001b[0m\u001b[0mhandle\u001b[0m\u001b[0;34m,\u001b[0m \u001b[0mfeed_dict\u001b[0m\u001b[0;34m,\u001b[0m \u001b[0mfetch_list\u001b[0m\u001b[0;34m)\u001b[0m\u001b[0;34m:\u001b[0m\u001b[0;34m\u001b[0m\u001b[0m\n",
      "\u001b[0;32m/home/ralars/.local/lib/python3.6/site-packages/tensorflow/python/client/session.py\u001b[0m in \u001b[0;36m_call_tf_sessionrun\u001b[0;34m(self, options, feed_dict, fetch_list, target_list, run_metadata)\u001b[0m\n\u001b[1;32m   1407\u001b[0m       return tf_session.TF_SessionRun_wrapper(\n\u001b[1;32m   1408\u001b[0m           \u001b[0mself\u001b[0m\u001b[0;34m.\u001b[0m\u001b[0m_session\u001b[0m\u001b[0;34m,\u001b[0m \u001b[0moptions\u001b[0m\u001b[0;34m,\u001b[0m \u001b[0mfeed_dict\u001b[0m\u001b[0;34m,\u001b[0m \u001b[0mfetch_list\u001b[0m\u001b[0;34m,\u001b[0m \u001b[0mtarget_list\u001b[0m\u001b[0;34m,\u001b[0m\u001b[0;34m\u001b[0m\u001b[0m\n\u001b[0;32m-> 1409\u001b[0;31m           run_metadata)\n\u001b[0m\u001b[1;32m   1410\u001b[0m     \u001b[0;32melse\u001b[0m\u001b[0;34m:\u001b[0m\u001b[0;34m\u001b[0m\u001b[0m\n\u001b[1;32m   1411\u001b[0m       \u001b[0;32mwith\u001b[0m \u001b[0merrors\u001b[0m\u001b[0;34m.\u001b[0m\u001b[0mraise_exception_on_not_ok_status\u001b[0m\u001b[0;34m(\u001b[0m\u001b[0;34m)\u001b[0m \u001b[0;32mas\u001b[0m \u001b[0mstatus\u001b[0m\u001b[0;34m:\u001b[0m\u001b[0;34m\u001b[0m\u001b[0m\n",
      "\u001b[0;31mKeyboardInterrupt\u001b[0m: "
     ],
     "output_type": "error"
    }
   ],
   "source": [
    "import gym\n",
    "import numpy as np\n",
    "model.load(\"/home/ralars/asd\")\n",
    "env = wrap_deepmind(gym.make(env_id), frame_stack=True)\n",
    "s = np.zeros((24, 84, 84, 4))\n",
    "s[:] = env.reset()\n",
    "while True:\n",
    "    env.render()\n",
    "    a, _, _, _ = model.step(s)\n",
    "    a = a[0]\n",
    "    s[:], _, t, _ = env.step(a)\n",
    "    if t:\n",
    "        s[:] = env.reset()"
   ]
  },
  {
   "cell_type": "code",
   "execution_count": 3,
   "metadata": {},
   "outputs": [],
   "source": []
  },
  {
   "cell_type": "code",
   "execution_count": null,
   "metadata": {},
   "outputs": [],
   "source": []
  }
 ],
 "metadata": {
  "kernelspec": {
   "display_name": "Python 3",
   "language": "python",
   "name": "python3"
  },
  "language_info": {
   "codemirror_mode": {
    "name": "ipython",
    "version": 3
   },
   "file_extension": ".py",
   "mimetype": "text/x-python",
   "name": "python",
   "nbconvert_exporter": "python",
   "pygments_lexer": "ipython3",
   "version": "3.6.5"
  }
 },
 "nbformat": 4,
 "nbformat_minor": 2
}<|MERGE_RESOLUTION|>--- conflicted
+++ resolved
@@ -88,22 +88,6 @@
   },
   {
    "cell_type": "code",
-<<<<<<< HEAD
-   "execution_count": 4,
-   "metadata": {},
-   "outputs": [
-    {
-     "data": {
-      "text/plain": [
-       "0.0"
-      ]
-     },
-     "execution_count": 4,
-     "metadata": {},
-     "output_type": "execute_result"
-    }
-   ],
-=======
    "execution_count": null,
    "metadata": {},
    "outputs": [],
@@ -117,7 +101,6 @@
    "execution_count": null,
    "metadata": {},
    "outputs": [],
->>>>>>> e24c69f6
    "source": [
     "run_episode(env, agent, render=True, render_delay=0.03)"
    ]
