--- conflicted
+++ resolved
@@ -26,11 +26,7 @@
     _model_specification("densenet", densenet, densenet.DenseNet121,
                          224, None, None),
     _model_specification("inception_resnet_v2", inception_resnet_v2, inception_resnet_v2.InceptionResNetV2,
-<<<<<<< HEAD
-                         299, None, None),
-=======
                          299, None, None)
->>>>>>> 75341b70
 ]
 
 model_modules = {
