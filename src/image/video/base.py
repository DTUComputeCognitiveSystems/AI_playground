import random

import matplotlib

matplotlib.use('TkAgg')

from time import time

import numpy as np
from matplotlib import pyplot as plt, animation

from src.image.capture_webcam import get_photo


# TODO: Make texter an object you can change the text of and the animation simply listens for change
# TODO: Make texters more integrated - you can simply pass a texter to a video and it will put it on.


class VideoFlair:
    def __init__(self, artists):
        """
        :param list artists:
        """
        self._artists = artists

    def initialize(self):
        raise NotImplementedError

    def update(self, video):
        raise NotImplementedError

    @property
    def artists(self):
        return self._artists


class Video:
    def __init__(self, frame_rate=5,
                 video_length=3, length_is_nframes=False,
                 record_frames=False,
                 title="Video",
                 fig=None, block=True):
        """
        Shows the input of the webcam as a video in a Matplotlib figure.
        :param fig: Matplotlib figure for video. Creates a new figure as default.
        :param bool record_frames: Whether to store all the frames in a list.
        :param int frame_rate: The number of frames per second.
        :param int | float | None video_length: The length of the video.
                                                None runs video indefinitely (or until stop-condition).
        :param bool block: Whether to wait for video to finish (recommended).
        :param str title: Title of video figure and canvas.
        :param bool length_is_nframes: Indicates whether the video-length is given as number of frames
                                       instead of seconds.
        """
        # Settings
        self._store_frames = record_frames
        self._frame_rate = frame_rate
        self._title = title
        self._block = block

        # State
        self._video_is_over = False
        self._frame_nr = None
        self._start_time = None

        # Data-storage
        self.frames = []
        self._frame_times = []
        self.photos = []

        # For holding artists for Matplotlib
        self.artists = []
        self.flairs = []

        # Length of video if required
        self._length_is_frames = length_is_nframes
        self._video_length = video_length
        if video_length is None:
            self._n_frames = None
        else:
            self._n_frames = (video_length if length_is_nframes else int(frame_rate * video_length)) + 1

        # Test getting frame
        self._current_frame = get_photo()
        self._frame_size = self._current_frame.shape

        # Default figure
        if fig is None:
            fig = plt.figure()
        self._fig = fig
        self._canvas = self._fig.canvas
        plt.title(self._title)
        self._canvas.set_window_title(self._title)

        # Get axes and remove ticks
        self._ax = plt.gca()
        self._ax.xaxis.set_ticks([])
        self._ax.yaxis.set_ticks([])

    def start(self):
        # Store animation
        self._image_plot = None
        self._animation = animation.FuncAnimation(
            self._fig,
            self.__animate_step,
            init_func=self.__initialize_animation,
            interval=1000 / self._frame_rate,
            repeat=False,
<<<<<<< HEAD
            frames=self._n_frames,
=======
            frames=None if length_is_nframes else self._n_frames + 1000,
>>>>>>> e2216843
        )

        # Block main thread
        if self._block:
            self._wait_for_end()
            plt.close(self._fig)

    def _end_of_video(self):
        self._image_plot.set_data(np.ones(shape=self._frame_size))
        plt.text(
            x=self._frame_size[1] * 0.5,
            y=self._frame_size[0] * 0.5,
            s="End of video.",
            ha="center"
        )
        self._video_is_over = True

    def _initialize_animation(self):
        pass

    def _animate_step(self, i):
        pass

    def add_flair(self, texter):
        self.flairs.append(texter)

    def __initialize_animation(self):
        self.artists = []
        self._video_is_over = False
        if self._store_frames:
            self.frames = []

        # Get and set photo
        self._frame_nr = 0
        self._current_frame = get_photo()
        self._image_plot = plt.imshow(self._current_frame)
        plt.draw()
        plt.show()
        self.artists.append(self._image_plot)

<<<<<<< HEAD
        # Initialize flairs
        for flair in self.flairs:  # type: VideoFlair
            flair.initialize()
            self.artists.extend(flair.artists)
=======
        # Set time-left text

        if self._show_time_left is not None :
            self._time_left = self._video_time_length
            self._time_left_text = VideoTexter(backgroundcolor="darkgreen", position=self._show_time_left)
            self._time_left_text.initialize()
            self.artists.append(self._time_left_text.text)
>>>>>>> e2216843

        # Allow additional artists from child classes
        self._initialize_animation()

        # Set time of start
        self._start_time = time()

        return self.artists

    def __animate_step(self, i):
        self._frame_nr = i

        # Get and set photo
        self._current_frame = get_photo()
        self._image_plot.set_data(self._current_frame)

<<<<<<< HEAD
        # Update flairs
        for flair in self.flairs:  # type: VideoFlair
            flair.update(self)
=======
        # Update time-left text
        if self._show_time_left is not None:

            c_time_left = self._video_time_length - time() + self._start_time
            c_time_left = c_time_left if c_time_left > 0 else 0
            self._time_left_text.set_text("{:.1f}s".format(c_time_left))
>>>>>>> e2216843

        # Allow updating additional artists from child classes
        self._animate_step(i=i)

        # Frame storage
        self._frame_times.append(time())
        if self._store_frames:
            self.frames.append(self._current_frame)

<<<<<<< HEAD
=======
        # Check for end
 
        video_is_done = False
        if self.length_is_nframes and len(self.photos) >= self._video_length:
            video_is_done = True


        elif not self.length_is_nframes and time() >= self._start_time + self._video_length:
            print("FF")
            video_is_done = True

>>>>>>> e2216843
        # End video if needed
        if self._the_end_is_here():
                self._fig.canvas.stop_event_loop()
                self._end_of_video()

        return self.artists

    def _the_end_is_here(self):
        # Is this our inevitable doom?
        this_is_the_end = False

        if self._video_length is None:
            this_is_the_end = False
        elif self._length_is_frames and self._frame_nr >= self._video_length - 1:
            this_is_the_end = True
        elif time() >= self._start_time + self._video_length:
            this_is_the_end = True

        return this_is_the_end

    def _wait_for_end(self):
        while not self._video_is_over:
            plt.pause(0.5)

    @property
    def frame_times(self):
        return self._frame_times


if __name__ == "__main__":
    do_frame_collecting_test = False

    plt.close("all")
    plt.ion()

    if not do_frame_collecting_test:
        the_video = Video(
            video_length=3,
            record_frames=True
        )
        the_video.start()
    else:
        for _ in range(10):
            n_frames = random.randint(5, 25)
            the_video = Video(
                record_frames=True,
                video_length=n_frames,
                length_is_nframes=True
            )

            print("Recored {}/{} frames".format(len(the_video.frames), n_frames))<|MERGE_RESOLUTION|>--- conflicted
+++ resolved
@@ -106,11 +106,7 @@
             init_func=self.__initialize_animation,
             interval=1000 / self._frame_rate,
             repeat=False,
-<<<<<<< HEAD
             frames=self._n_frames,
-=======
-            frames=None if length_is_nframes else self._n_frames + 1000,
->>>>>>> e2216843
         )
 
         # Block main thread
@@ -151,20 +147,10 @@
         plt.show()
         self.artists.append(self._image_plot)
 
-<<<<<<< HEAD
         # Initialize flairs
         for flair in self.flairs:  # type: VideoFlair
             flair.initialize()
             self.artists.extend(flair.artists)
-=======
-        # Set time-left text
-
-        if self._show_time_left is not None :
-            self._time_left = self._video_time_length
-            self._time_left_text = VideoTexter(backgroundcolor="darkgreen", position=self._show_time_left)
-            self._time_left_text.initialize()
-            self.artists.append(self._time_left_text.text)
->>>>>>> e2216843
 
         # Allow additional artists from child classes
         self._initialize_animation()
@@ -181,18 +167,9 @@
         self._current_frame = get_photo()
         self._image_plot.set_data(self._current_frame)
 
-<<<<<<< HEAD
         # Update flairs
         for flair in self.flairs:  # type: VideoFlair
             flair.update(self)
-=======
-        # Update time-left text
-        if self._show_time_left is not None:
-
-            c_time_left = self._video_time_length - time() + self._start_time
-            c_time_left = c_time_left if c_time_left > 0 else 0
-            self._time_left_text.set_text("{:.1f}s".format(c_time_left))
->>>>>>> e2216843
 
         # Allow updating additional artists from child classes
         self._animate_step(i=i)
@@ -202,20 +179,6 @@
         if self._store_frames:
             self.frames.append(self._current_frame)
 
-<<<<<<< HEAD
-=======
-        # Check for end
- 
-        video_is_done = False
-        if self.length_is_nframes and len(self.photos) >= self._video_length:
-            video_is_done = True
-
-
-        elif not self.length_is_nframes and time() >= self._start_time + self._video_length:
-            print("FF")
-            video_is_done = True
-
->>>>>>> e2216843
         # End video if needed
         if self._the_end_is_here():
                 self._fig.canvas.stop_event_loop()
