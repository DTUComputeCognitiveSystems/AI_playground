from datetime import datetime

import matplotlib.pyplot as plt

from src.image.video.base import Video
from src.image.video.texter import VideoTexter


class VideoCamera(Video):
    def __init__(self, fig=None, record_frames=False, frame_rate=5, n_photos=5,
                 block=True, title="Camera",
                 backgroundcolor="darkblue", color="white"):
        """
        Shows the input of the webcam as a video in a Matplotlib figure.
        :param fig: Matplotlib figure for video. Creates a new figure as default.
        :param bool record_frames: Whether to store all the frames in a list.
        :param int frame_rate: The number of frames per second.
        :param bool block: Whether to wait for video to finish (recommended).
        :param str title: Title of video figure and canvas.
        :param int n_photos: Number of photos to take before stopping.

        :param str backgroundcolor: Color of background of camera-text.
        :param str color: Face color of camera-text.
        """
        super().__init__(fig=fig, record_frames=record_frames, frame_rate=frame_rate, video_length=None,
                         block=block, title=title)

        self._texter = VideoTexter(backgroundcolor=backgroundcolor, color=color)
        self.photos = []
        self.photos_info = []
<<<<<<< HEAD
        self.n_photos = n_photos
=======
        self.length_is_nframes = length_is_nframes


        super().__init__(fig=fig, record_frames=record_frames, frame_rate=frame_rate, video_length=video_length,
                         length_is_nframes=length_is_nframes, time_left=time_left, block=block, title=title)
>>>>>>> e2216843

    def _initialize_animation(self):
        # Initialize video
        super()._initialize_animation()

        # Set snapshot event
        self._canvas.mpl_connect("key_press_event", self._take_photo)

        # Initialize texter
        self._texter.initialize()
        self.artists.append(self._texter.text)

    def _camera_text(self):
        return "Camera\nPhotos taken: {}".format(len(self.photos))

    def _the_end_is_here(self):
        if len(self.photos) >= self.n_photos:
            return True
        else:
            return False

    def _animate_step(self, i):
        # Update video
        _ = super()._animate_step(i=i)

        # Write some text
        self._texter.set_text(self._camera_text())

            
    def _take_photo(self, event):
        key = event.key

        if "enter" in key:
            c_time = datetime.now()
            self.photos.append(self._current_frame)
            self.photos_info.append((self._frame_nr, str(c_time.date()), str(c_time.time())))


if __name__ == "__main__":
    plt.close("all")
    plt.ion()
    the_video = VideoCamera(n_photos=5)
    the_video.start()<|MERGE_RESOLUTION|>--- conflicted
+++ resolved
@@ -28,15 +28,7 @@
         self._texter = VideoTexter(backgroundcolor=backgroundcolor, color=color)
         self.photos = []
         self.photos_info = []
-<<<<<<< HEAD
         self.n_photos = n_photos
-=======
-        self.length_is_nframes = length_is_nframes
-
-
-        super().__init__(fig=fig, record_frames=record_frames, frame_rate=frame_rate, video_length=video_length,
-                         length_is_nframes=length_is_nframes, time_left=time_left, block=block, title=title)
->>>>>>> e2216843
 
     def _initialize_animation(self):
         # Initialize video
